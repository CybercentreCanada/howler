from __future__ import annotations

import json
import logging
import re
import time
import typing
import warnings
from copy import deepcopy
from datetime import datetime
from os import environ
from random import random
from typing import Any, Dict, Generic, Optional, TypeVar, Union

import elasticsearch
from datemath import dm
from datemath.helpers import DateMathException

from howler import odm
from howler.common.exceptions import HowlerRuntimeError, HowlerValueError, NonRecoverableError
from howler.common.loader import APP_NAME
from howler.datastore.bulk import ElasticBulkPlan
from howler.datastore.constants import BACK_MAPPING, TYPE_MAPPING
from howler.datastore.exceptions import (
    DataStoreException,
    HowlerScanError,
    MultiKeyError,
    SearchException,
    SearchRetryException,
    VersionConflictException,
)
from howler.datastore.support.build import build_mapping
from howler.datastore.support.schemas import (
    default_dynamic_strings,
    default_dynamic_templates,
    default_index,
    default_mapping,
)
from howler.odm.base import (
    BANNED_FIELDS,
    IP,
    ClassificationObject,
    Enum,
    Integer,
    Keyword,
    List,
    Mapping,
    Model,
    ValidatedKeyword,
    _Field,
)
from howler.utils.dict_utils import prune, recursive_update

if typing.TYPE_CHECKING:
    from .store import ESStore


TRANSPORT_TIMEOUT = int(environ.get("HWL_DATASTORE_TRANSPORT_TIMEOUT", "10"))

logger = logging.getLogger("howler.api.datastore")
ModelType = TypeVar("ModelType", bound=Model)
write_block_settings = {"settings": {"index.blocks.write": True}}
write_unblock_settings = {"settings": {"index.blocks.write": None}}

# A token value to represent a document not existing. Its a string to match the
# type used for version values. Any string will do as long as it never matches
# a real version string.
CREATE_TOKEN = "create"  # noqa: S105


def _strip_lists(model, data):
    """Elasticsearch returns everything as lists, regardless of whether
    we want the field to be multi-valued or not. This method uses the model's
    knowledge of what should or should not have multiple values to fix the data.
    """
    fields = model.fields()
    out = {}
    for key, value in odm.flat_to_nested(data).items():
        doc_type = fields.get(key, fields.get("", model))
        # TODO: While we strip lists we don't want to know that the field is optional but we want to know what
        #       type of optional field that is. The following two lines of code change the doc_type to the
        #       child_type of the field. (Should model.fields() actually do that for us instead?)
        if isinstance(doc_type, odm.Optional):
            doc_type = doc_type.child_type

        if isinstance(doc_type, odm.List):
            out[key] = value
        elif isinstance(doc_type, odm.Compound) or isinstance(doc_type, odm.Mapping):
            out[key] = _strip_lists(doc_type.child_type, value)
        elif isinstance(value, list):
            out[key] = value[0]
        else:
            out[key] = value
    return out


def sort_str(sort_dicts):
    if sort_dicts is None:
        return sort_dicts

    sort_list = [f"{key}:{val}" for d in sort_dicts for key, val in d.items()]
    return ",".join(sort_list)


def parse_sort(sort, ret_list=True):
    """This function tries to do two things at once:
    - convert AL sort syntax to elastic,
    - convert any sorts on the key _id to _id_
    """
    if sort is None:
        return sort

    if isinstance(sort, list):
        return [parse_sort(row, ret_list=False) for row in sort]
    elif isinstance(sort, dict):
        return {("id" if key == "_id" else key): value for key, value in sort.items()}

    parts = sort.split(" ")
    if len(parts) == 1:
        if parts == "_id":
            if ret_list:
                return ["id"]
            return "id"
        if ret_list:
            return [parts]
        return parts
    elif len(parts) == 2:
        if parts[1] not in ["asc", "desc"]:
            raise SearchException("Unknown sort parameter " + sort)
        if parts[0] == "_id":
            if ret_list:
                return [{"id": parts[1]}]
            return {"id": parts[1]}
        if ret_list:
            return [{parts[0]: parts[1]}]
        return {parts[0]: parts[1]}
    raise SearchException("Unknown sort parameter " + sort)


class ESCollection(Generic[ModelType]):
    DEFAULT_OFFSET = 0
    DEFAULT_ROW_SIZE = 25
    DEFAULT_SEARCH_FIELD = "__text__"
    DEFAULT_SORT = [{"_id": "asc"}]
    FIELD_SANITIZER = re.compile("^[a-z][a-z0-9_\\-.]+$")
    MAX_GROUP_LIMIT = 10
    MAX_FACET_LIMIT = 100
    MAX_RETRY_BACKOFF = 10
    MAX_SEARCH_ROWS = 500
    RETRY_NORMAL = 1
    RETRY_NONE = 0
    RETRY_INFINITY = -1
    SCROLL_TIMEOUT = "5m"
    UPDATE_SET = "SET"
    UPDATE_INC = "INC"
    UPDATE_DEC = "DEC"
    UPDATE_MAX = "MAX"
    UPDATE_MIN = "MIN"
    UPDATE_APPEND = "APPEND"
    UPDATE_APPEND_IF_MISSING = "APPEND_IF_MISSING"
    UPDATE_REMOVE = "REMOVE"
    UPDATE_DELETE = "DELETE"
    UPDATE_OPERATIONS = [
        UPDATE_APPEND,
        UPDATE_APPEND_IF_MISSING,
        UPDATE_DEC,
        UPDATE_INC,
        UPDATE_MAX,
        UPDATE_MIN,
        UPDATE_REMOVE,
        UPDATE_SET,
        UPDATE_DELETE,
    ]
    DEFAULT_SEARCH_VALUES: dict[str, typing.Any] = {
        "timeout": None,
        "field_list": None,
        "facet_active": False,
        "facet_mincount": 1,
        "facet_fields": [],
        "stats_active": False,
        "stats_fields": [],
        "field_script": None,
        "filters": [],
        "group_active": False,
        "group_field": None,
        "group_sort": None,
        "group_limit": 1,
        "histogram_active": False,
        "histogram_field": None,
        "histogram_type": None,
        "histogram_gap": None,
        "histogram_mincount": 1,
        "histogram_start": None,
        "histogram_end": None,
        "start": 0,
        "rows": DEFAULT_ROW_SIZE,
        "query": "*",
        "sort": DEFAULT_SORT,
        "df": None,
        "script_fields": [],
    }
    IGNORE_ENSURE_COLLECTION = False

    def __init__(self, datastore: ESStore, name, model_class=None, validate=True, max_attempts=10):
        self.replicas = environ.get(
            f"ELASTIC_{name.upper()}_REPLICAS",
            environ.get("ELASTIC_DEFAULT_REPLICAS", 0),
        )
        self.shards = environ.get(f"ELASTIC_{name.upper()}_SHARDS", environ.get("ELASTIC_DEFAULT_SHARDS", 1))
        self._index_list: list[str] = []

        self.datastore = datastore
        self.name = f"{APP_NAME}-{name}"
        self.index_name = f"{self.name}_hot"
        self.model_class = model_class
        self.validate = validate
        self.max_attempts = max_attempts

        if not ESCollection.IGNORE_ENSURE_COLLECTION:
            self._ensure_collection()
        else:
            logger.warning("Skipping ensure collection! This is dangerous. Waiting five seconds before continuing.")
            time.sleep(5)

        self.stored_fields = {}
        if model_class:
            for name, field in model_class.flat_fields().items():
                if field.store:
                    self.stored_fields[name] = field

    @property
    def index_list_full(self):
        if not self._index_list:
            self._index_list = list(self.with_retries(self.datastore.client.indices.get, index=f"{self.name}-*").keys())

        return [self.index_name] + sorted(self._index_list, reverse=True)

    @property
    def index_list(self):
        """This property contains the list of valid indexes for the current collection.

        :return: list of valid indexes for this collection
        """
        return [self.index_name]

    def scan_with_retry(
        self,
        query,
        sort=None,
        source=None,
        index=None,
        scroll="5m",
        size=1000,
        request_timeout=None,
    ):
        if index is None:
            index = self.index_name

        # initial search
        resp = self.with_retries(
            self.datastore.client.search,
            index=index,
            query=query,
            scroll=scroll,
            size=size,
            request_timeout=request_timeout,
            sort=sort,
            _source=source,
        )
        scroll_id = resp.get("_scroll_id")

        try:
            while scroll_id and resp["hits"]["hits"]:
                for hit in resp["hits"]["hits"]:
                    yield hit

                # Default to 0 if the value isn't included in the response
                shards_successful = resp["_shards"].get("successful", 0)
                shards_skipped = resp["_shards"].get("skipped", 0)
                shards_total = resp["_shards"].get("total", 0)

                # check if we have any errors
                if (shards_successful + shards_skipped) < shards_total:
                    shards_message = (
                        f"{scroll_id}: Scroll request has only succeeded on {shards_successful} "
                        f"(+{shards_skipped} skipped) shards out of {shards_total}."
                    )
                    raise HowlerScanError(shards_message)
                resp = self.with_retries(self.datastore.client.scroll, scroll_id=scroll_id, scroll=scroll)
                scroll_id = resp.get("_scroll_id")

        finally:
            if scroll_id:
                resp = self.with_retries(
                    self.datastore.client.clear_scroll,
                    scroll_id=[scroll_id],
                    ignore=(404,),
                )
                if not resp.get("succeeded", False):
                    logger.warning(
                        f"Could not clear scroll ID {scroll_id}, there is potential "
                        "memory leak in you Elastic cluster..."
                    )

    def with_retries(self, func, *args, raise_conflicts=False, **kwargs):
        """This function performs the passed function with the given args and kwargs and reconnect if it fails

        :return: return the output of the function passed
        """
        retries = 0
        updated = 0
        deleted = 0

        while True:
            if retries >= self.max_attempts:
                raise HowlerRuntimeError(f"Maximum of {self.max_attempts} retries reached. Aborting ES connection")

            try:
                ret_val = func(*args, **kwargs)

                if retries:
                    logger.info("Reconnected to elasticsearch!")

                if updated:
                    ret_val["updated"] += updated

                if deleted:
                    ret_val["deleted"] += deleted

                return ret_val
            except elasticsearch.exceptions.NotFoundError as e:
                if "index_not_found_exception" in str(e):
                    time.sleep(min(retries, self.MAX_RETRY_BACKOFF))
                    logger.debug("The index does not exist. Trying to recreate it...")
                    self._ensure_collection()
                    self.datastore.connection_reset()
                    retries += 1
                else:
                    raise

            except elasticsearch.exceptions.ConflictError as ce:
                if raise_conflicts:
                    # De-sync potential treads trying to write to the index
                    time.sleep(random() * 0.1)  # noqa: S311
                    raise VersionConflictException(str(ce))
                updated += ce.info.get("updated", 0)
                deleted += ce.info.get("deleted", 0)

                time.sleep(min(retries, self.MAX_RETRY_BACKOFF))
                self.datastore.connection_reset()
                retries += 1

            except elasticsearch.exceptions.ConnectionTimeout:
                logger.warning(
                    f"Elasticsearch connection timeout, server(s): "
                    f"{' | '.join(self.datastore.get_hosts(safe=True))}"
                    f", retrying {func.__name__}..."
                )
                time.sleep(min(retries, self.MAX_RETRY_BACKOFF))
                self.datastore.connection_reset()
                retries += 1

            except (
                SearchRetryException,
                elasticsearch.exceptions.ConnectionError,
                elasticsearch.exceptions.AuthenticationException,
            ) as e:
                if not isinstance(e, SearchRetryException):
                    logger.warning(
                        f"No connection to Elasticsearch server(s): "
                        f"{' | '.join(self.datastore.get_hosts(safe=True))}"
                        f", because [{e}] retrying {func.__name__}..."
                    )

                time.sleep(min(retries, self.MAX_RETRY_BACKOFF))
                self.datastore.connection_reset()
                retries += 1

            except elasticsearch.exceptions.TransportError as e:
                err_code, msg, cause = e.args
                if err_code == 503 or err_code == "503":
                    logger.warning(f"Looks like index {self.name} is not ready yet, retrying...")
                    time.sleep(min(retries, self.MAX_RETRY_BACKOFF))
                    self.datastore.connection_reset()
                    retries += 1
                elif err_code == 429 or err_code == "429":
                    logger.warning(
                        "Elasticsearch is too busy to perform the requested " f"task on index {self.name}, retrying..."
                    )
                    time.sleep(min(retries, self.MAX_RETRY_BACKOFF))
                    self.datastore.connection_reset()
                    retries += 1
                elif err_code == 403 or err_code == "403":
                    logger.warning(
                        "Elasticsearch cluster is preventing writing operations " f"on index {self.name}, retrying..."
                    )
                    time.sleep(min(retries, self.MAX_RETRY_BACKOFF))
                    self.datastore.connection_reset()
                    retries += 1

                else:
                    raise

    def _get_task_results(self, task):
        # This function is only used to wait for a asynchronous task to finish in a graceful manner without
        #  timing out the elastic client. You can create an async task for long running operation like:
        #   - update_by_query
        #   - delete_by_query
        #   - reindex ...
        res = None
        while res is None:
            try:
                res = self.with_retries(
                    self.datastore.client.tasks.get,
                    task_id=task["task"],
                    wait_for_completion=True,
                    timeout="10s",
                )
            except elasticsearch.exceptions.TransportError as e:
                err_code, msg, _ = e.args
                if (err_code == 500 or err_code == "500") and msg in [
                    "timeout_exception",
                    "receive_timeout_transport_exception",
                ]:
                    pass
                else:
                    raise

        return res.get("response", res["task"]["status"])

    def _get_current_alias(self, index: str) -> typing.Optional[str]:
        if self.with_retries(self.datastore.client.indices.exists_alias, name=index):
            return next(
                iter(self.with_retries(self.datastore.client.indices.get_alias, index=index)),
                None,
            )
        return None

    def _wait_for_status(self, index, min_status="yellow"):
        status_ok = False
        while not status_ok:
            try:
                res = self.datastore.client.cluster.health(index=index, timeout="5s", wait_for_status=min_status)
                status_ok = not res["timed_out"]
            except elasticsearch.exceptions.TransportError as e:
                err_code, _, _ = e.args
                if err_code == 408 or err_code == "408":
                    logger.warning(f"Waiting for index {index} to get to status {min_status}...")
                else:
                    raise

    def _safe_index_copy(self, copy_function, src, target, body=None, min_status="yellow"):
        ret = copy_function(index=src, target=target, body=body, request_timeout=60)
        if not ret["acknowledged"]:
            raise DataStoreException(f"Failed to create index {target} from {src}.")

        self._wait_for_status(target, min_status=min_status)

    def _delete_async(self, index, body, max_docs=None, sort=None):
        deleted = 0
        while True:
            task = self.with_retries(
                self.datastore.client.delete_by_query,
                index=index,
                body=body,
                wait_for_completion=False,
                conflicts="proceed",
                sort=sort,
                max_docs=max_docs,
            )
            res = self._get_task_results(task)

            if res["version_conflicts"] == 0:
                res["deleted"] += deleted
                return res
            else:
                deleted += res["deleted"]

    def _update_async(self, index, body, max_docs=None):
        updated = 0
        while True:
            task = self.with_retries(
                self.datastore.client.update_by_query,
                index=index,
                body=body,
                wait_for_completion=False,
                conflicts="proceed",
                max_docs=max_docs,
            )
            res = self._get_task_results(task)

            if res["version_conflicts"] == 0:
                res["updated"] += updated
                return res
            else:
                updated += res["updated"]

    def bulk(self, operations):
        """Receives a bulk plan and executes the plan.

        :return: Results of the bulk operation
        """
        if not isinstance(operations, ElasticBulkPlan):
            return TypeError("Operations must be of type ElasticBulkPlan")

        return self.with_retries(self.datastore.client.bulk, body=operations.get_plan_data())

    def get_bulk_plan(self):
        """Creates a BulkPlan tailored for the current datastore

        :return: The BulkPlan object
        """
        return ElasticBulkPlan(self.index_list, model=self.model_class)

    def commit(self):
        """This function should be overloaded to perform a commit of the index data of all the different hosts
        specified in self.datastore.hosts.

        :return: Should return True of the commit was successful on all hosts
        """
        self.with_retries(self.datastore.client.indices.refresh, index=self.index_name)
        self.with_retries(self.datastore.client.indices.clear_cache, index=self.index_name)
        return True

    def fix_replicas(self):
        """This function should be overloaded to fix the replica configuration of the index of all the different hosts
        specified in self.datastore.hosts.

        :return: Should return True of the fix was successful on all hosts
        """
        replicas = self._get_index_settings()["index"]["number_of_replicas"]
        body = {"number_of_replicas": replicas}
        return self.with_retries(self.datastore.client.indices.put_settings, index=self.index_name, body=body)[
            "acknowledged"
        ]

    def fix_shards(self):
        """This function should be overloaded to fix the shard configuration of the index of all the different hosts
        specified in self.datastore.hosts.

        :return: Should return True of the fix was successful on all hosts
        """
        body = {"settings": self._get_index_settings()}
        clone_body = {"settings": {"index.number_of_replicas": 0}}
        clone_finish_settings = None
        clone_setup_settings = None
        method = None
        target_node = ""
        temp_name = f"{self.name}__fix_shards"

        indexes_settings = self.with_retries(self.datastore.client.indices.get_settings)
        current_settings = indexes_settings.get(self._get_current_alias(self.name), None)
        if not current_settings:
            raise DataStoreException(
                "Could not get current index settings. Something is wrong and requires manual intervention..."
            )

        cur_replicas = int(current_settings["settings"]["index"]["number_of_replicas"])
        cur_shards = int(current_settings["settings"]["index"]["number_of_shards"])
        target_shards = int(body["settings"]["index"]["number_of_shards"])
        clone_finish_settings = {
            "settings": {
                "index.number_of_replicas": cur_replicas,
                "index.routing.allocation.require._name": None,
            }
        }

        if cur_shards > target_shards:
            logger.info(
                f"Current shards ({cur_shards}) is bigger then target shards ({target_shards}), "
                "we will be shrinking the index."
            )
            if cur_shards % target_shards != 0:
                logger.info("The target shards is not a factor of the current shards, aborting...")
                return
            else:
                target_node = self.with_retries(self.datastore.client.cat.nodes, format="json")[0]["name"]
                clone_setup_settings = {
                    "settings": {
                        "index.number_of_replicas": 0,
                        "index.routing.allocation.require._name": target_node,
                    }
                }
                method = self.datastore.client.indices.shrink
        elif cur_shards < target_shards:
            logger.info(
                f"Current shards ({cur_shards}) is smaller then target shards ({target_shards}), "
                "we will be splitting the index."
            )
            if target_shards % cur_shards != 0:
                logger.warning("The current shards is not a factor of the target shards, aborting...")
                return
            else:
                method = self.datastore.client.indices.split
        else:
            logger.debug(
                f"Current shards ({cur_shards}) is equal to the target shards ({target_shards}), "
                "only house keeping operations will be performed."
            )

        if method:
            # Before we do anything, we should make sure the source index is in a good state
            logger.info(f"Waiting for {self.name.upper()} status to be GREEN.")
            self._wait_for_status(self.name, min_status="green")

            # Block all indexes to be written to
            logger.info("Set a datastore wide write block on Elastic.")
            self.with_retries(self.datastore.client.indices.put_settings, body=write_block_settings)

            # Clone it onto a temporary index
            if not self.with_retries(self.datastore.client.indices.exists, index=temp_name):
                # if there are specific settings to be applied to the index, apply them
                if clone_setup_settings:
                    logger.info(f"Rellocating index to node {target_node.upper()}.")
                    self.with_retries(
                        self.datastore.client.indices.put_settings,
                        index=self.index_name,
                        body=clone_setup_settings,
                    )

                    # Make sure no shard are relocating
                    while self.datastore.client.cluster.health(index=self.index_name)["relocating_shards"] != 0:
                        time.sleep(1)

                # Make a clone of the current index
                logger.info(f"Cloning {self.index_name.upper()} into {temp_name.upper()}.")
                self._safe_index_copy(
                    self.datastore.client.indices.clone,
                    self.index_name,
                    temp_name,
                    body=clone_body,
                    min_status="green",
                )

            # Make 100% sure temporary index is ready
            logger.info(f"Waiting for {temp_name.upper()} status to be GREEN.")
            self._wait_for_status(temp_name, "green")

            # Make sure temporary index is the alias if not already
            if self._get_current_alias(self.name) != temp_name:
                logger.info(
                    f"Make {temp_name.upper()} the current alias for {self.name.upper()} "
                    f"and delete {self.index_name.upper()}."
                )
                # Make the hot index the temporary index while deleting the original index
                alias_body = {
                    "actions": [
                        {"add": {"index": temp_name, "alias": self.name}},
                        {"remove_index": {"index": self.index_name}},
                    ]
                }
                self.with_retries(self.datastore.client.indices.update_aliases, body=alias_body)

            # Make sure the original index is deleted
            if self.with_retries(self.datastore.client.indices.exists, index=self.index_name):
                logger.info(f"Delete extra {self.index_name.upper()} index.")
                self.with_retries(self.datastore.client.indices.delete, index=self.index_name)

            # Shrink/split the temporary index into the original index
            logger.info(f"Perform shard fix operation from {temp_name.upper()} to {self.index_name.upper()}.")
            self._safe_index_copy(method, temp_name, self.index_name, body=body)

            # Make the original index the new alias
            logger.info(
                f"Make {self.index_name.upper()} the current alias for {self.name.upper()} "
                f"and delete {temp_name.upper()}."
            )
            alias_body = {
                "actions": [
                    {"add": {"index": self.index_name, "alias": self.name}},
                    {"remove_index": {"index": temp_name}},
                ]
            }
            self.with_retries(self.datastore.client.indices.update_aliases, body=alias_body)

        # Restore writes
        logger.debug("Restore datastore wide write operation on Elastic.")
        self.with_retries(self.datastore.client.indices.put_settings, body=write_unblock_settings)

        # Restore normal routing and replicas
        logger.debug(f"Restore original routing table for {self.name.upper()}.")
        self.with_retries(
            self.datastore.client.indices.put_settings,
            index=self.name,
            body=clone_finish_settings,
        )

    def reindex(self):
        """This function should be overloaded to perform a reindex of all the data of the different hosts
        specified in self.datastore.hosts.

        :return: Should return True of the commit was successful on all hosts
        """
        for index in self.index_list:
            new_name = f"{index}__reindex"
            index_data = None
            if self.with_retries(self.datastore.client.indices.exists, index=index) and not self.with_retries(
                self.datastore.client.indices.exists, index=new_name
            ):
                # Get information about the index to reindex
                index_data = self.with_retries(self.datastore.client.indices.get, index=index)[index]

                # Create reindex target
                self.with_retries(
                    self.datastore.client.indices.create,
                    index=new_name,
                    mappings=self._get_index_mappings(),
                    settings=self._get_index_settings(),
                )

                # For all aliases related to the index, add a new alias to the reindex index
                for alias, alias_data in index_data["aliases"].items():
                    # Make the reindex index the new write index if the original index was
                    if alias_data.get("is_write_index", True):
                        alias_body = {
                            "actions": [
                                {
                                    "add": {
                                        "index": new_name,
                                        "alias": alias,
                                        "is_write_index": True,
                                    }
                                },
                                {
                                    "add": {
                                        "index": index,
                                        "alias": alias,
                                        "is_write_index": False,
                                    }
                                },
                            ]
                        }
                    else:
                        alias_body = {"actions": [{"add": {"index": new_name, "alias": alias}}]}
                    self.with_retries(self.datastore.client.indices.update_aliases, body=alias_body)

                # Reindex data into target
                body = {"source": {"index": index}, "dest": {"index": new_name}}
                r_task = self.with_retries(self.datastore.client.reindex, body=body, wait_for_completion=False)
                self._get_task_results(r_task)

            if self.with_retries(self.datastore.client.indices.exists, index=new_name):
                if index_data is None:
                    index_data = self.with_retries(self.datastore.client.indices.get, index=index)[index]

                # Commit reindexed data
                self.with_retries(self.datastore.client.indices.refresh, index=new_name)
                self.with_retries(self.datastore.client.indices.clear_cache, index=new_name)

                # Delete old index
                if self.with_retries(self.datastore.client.indices.exists, index=index):
                    self.with_retries(self.datastore.client.indices.delete, index=index)

                # Block write to the index
                self.with_retries(
                    self.datastore.client.indices.put_settings,
                    body=write_block_settings,
                )

                # Rename reindexed index
                try:
                    clone_body = {"settings": self._get_index_settings()}
                    self._safe_index_copy(
                        self.datastore.client.indices.clone,
                        new_name,
                        index,
                        body=clone_body,
                    )

                    # Restore original aliases for the index
                    for alias, alias_data in index_data["aliases"].items():
                        # Make the reindex index the new write index if the original index was
                        if alias_data.get("is_write_index", True):
                            alias_body = {
                                "actions": [
                                    {
                                        "add": {
                                            "index": index,
                                            "alias": alias,
                                            "is_write_index": True,
                                        }
                                    },
                                    {"remove_index": {"index": new_name}},
                                ]
                            }
                            self.with_retries(
                                self.datastore.client.indices.update_aliases,
                                body=alias_body,
                            )

                    # Delete the reindex target if it still exists
                    if self.with_retries(self.datastore.client.indices.exists, index=new_name):
                        self.with_retries(self.datastore.client.indices.delete, index=new_name)
                finally:
                    # Unblock write to the index
                    self.with_retries(
                        self.datastore.client.indices.put_settings,
                        body=write_unblock_settings,
                    )

        return True

    def multiget(self, key_list, as_dictionary=True, as_obj=True, error_on_missing=True):
        """Get a list of documents from the datastore and make sure they are normalized using
        the model class

        :param error_on_missing: Should it raise a key error when keys are missing
        :param as_dictionary: Return a disctionary of items or a list
        :param as_obj: Return objects or not
        :param key_list: list of keys of documents to get
        :return: list of instances of the model class
        """

        def add_to_output(data_output, data_id):
            if "__non_doc_raw__" in data_output:
                if as_dictionary:
                    out[data_id] = data_output["__non_doc_raw__"]
                else:
                    out.append(data_output["__non_doc_raw__"])  # type: ignore
            else:
                data_output.pop("id", None)
                if as_dictionary:
                    out[data_id] = self.normalize(data_output, as_obj=as_obj)
                else:
                    out.append(self.normalize(data_output, as_obj=as_obj))  # type: ignore

        out: Union[dict[str, Any], list[Any]]
        if as_dictionary:
            out = {}
        else:
            out = []

        if key_list:
            data = self.with_retries(self.datastore.client.mget, body={"ids": key_list}, index=self.name)

            for row in data.get("docs", []):
                if "found" in row and not row["found"]:
                    continue

                try:
                    key_list.remove(row["_id"])
                    add_to_output(row["_source"], row["_id"])
                except ValueError:
                    logger.exception(f'MGet returned multiple documents for id: {row["_id"]}')

        if key_list and error_on_missing:
            raise MultiKeyError(key_list, out)

        return out

    def normalize(self, data, as_obj=True) -> Union[ModelType, dict[str, Any], None]:
        """Normalize the data using the model class

        :param as_obj: Return an object instead of a dictionary
        :param data: data to normalize
        :return: instance of the model class
        """
        if as_obj and data is not None and self.model_class and not isinstance(data, self.model_class):
            return self.model_class(data)

        if isinstance(data, dict):
            data = {k: v for k, v in data.items() if k not in BANNED_FIELDS}

        return data

    def exists(self, key):
        """Check if a document exists in the datastore.

        :param key: key of the document to get from the datastore
        :return: true/false depending if the document exists or not
        """
        return self.with_retries(self.datastore.client.exists, index=self.name, id=key, _source=False)

    def _get(self, key, retries, version=False):
        """Versioned get-save for atomic update has two paths:
            1. Document doesn't exist at all. Create token will be returned for version.
               This way only the first query to try and create the document will succeed.
            2. Document exists in hot. A version string with the info needed to do a versioned save is returned.

        The create token is needed to differentiate between "I'm saving a new
        document non-atomic (version=None)" and "I'm saving a new document
        atomically (version=CREATE_TOKEN)".
        """

        def normalize_output(data_output):
            if "__non_doc_raw__" in data_output:
                return data_output["__non_doc_raw__"]
            data_output.pop("id", None)
            return data_output

        if retries is None:
            retries = self.RETRY_NONE

        done = False
        while not done:
            try:
                doc = self.with_retries(self.datastore.client.get, index=self.name, id=key)
                if version:
                    return (
                        normalize_output(doc["_source"]),
                        f"{doc['_seq_no']}---{doc['_primary_term']}",
                    )
                return normalize_output(doc["_source"])
            except elasticsearch.exceptions.NotFoundError:
                pass

            if retries > 0:
                time.sleep(0.05)
                retries -= 1
            elif retries < 0:
                time.sleep(0.05)
            else:
                done = True

        if version:
            return None, CREATE_TOKEN

        return None

    def get(self, key, as_obj=True, version=False):
        """Get a document from the datastore, retry a few times if not found and normalize the
        document with the model provided with the collection.

        This is the normal way to get data of the system.

        :param archive_access: Temporary sets access value to archive during this call
        :param as_obj: Should the data be returned as an ODM object
        :param key: key of the document to get from the datastore
        :param version: should the version number be returned by the call
        :return: an instance of the model class loaded with the document data
        """
        data = self._get(key, self.RETRY_NORMAL, version=version)
        if version:
            data, version = data
            return self.normalize(data, as_obj=as_obj), version
        return self.normalize(data, as_obj=as_obj)

    def get_if_exists(self, key, as_obj=True, version=False):
        """Get a document from the datastore but do not retry if not found.

        Use this more in caching scenarios because eventually consistent database may lead
        to have document reported as missing even if they exist.

        :param archive_access: Temporary sets access value to archive during this call
        :param as_obj: Should the data be returned as an ODM object
        :param key: key of the document to get from the datastore
        :param version: should the version number be returned by the call
        :return: an instance of the model class loaded with the document data
        """
        data = self._get(key, self.RETRY_NONE, version=version)
        if version:
            data, version = data
            return self.normalize(data, as_obj=as_obj), version
        return self.normalize(data, as_obj=as_obj)

    def require(
        self, key, as_obj=True, version=False
    ) -> Union[
        tuple[Optional[Union[dict[str, Any], ModelType]], str],
        Optional[Union[dict[str, Any], ModelType]],
    ]:
        """Get a document from the datastore and retry forever because we know for sure
        that this document should exist. If it does not right now, this will wait for the
        document to show up in the datastore.

        :param archive_access: Temporary sets access value to archive during this call
        :param as_obj: Should the data be returned as an ODM object
        :param key: key of the document to get from the datastore
        :param version: should the version number be returned by the call
        :return: an instance of the model class loaded with the document data
        """
        data = self._get(key, self.RETRY_INFINITY, version=version)
        if version:
            data, version = data
            return self.normalize(data, as_obj=as_obj), version
        return self.normalize(data, as_obj=as_obj)

    def save(self, key, data, version=None):
        """Save to document to the datastore using the key as its document id.

        The document data will be normalized before being saved in the datastore.

        :param key: ID of the document to save
        :param data: raw data or instance of the model class to save as the document
        :param version: version of the document to save over, if the version check fails this will raise an exception
        :return: True if the document was saved properly
        """
        if " " in key:
            raise DataStoreException("You are not allowed to use spaces in datastore keys.")

        data = self.normalize(data)

        if self.model_class:
            saved_data = data.as_primitives(hidden_fields=True)
        else:
            if not isinstance(data, dict):
                saved_data = {"__non_doc_raw__": data}
            else:
                saved_data = deepcopy(data)

        saved_data["id"] = key
        operation = "index"
        seq_no = None
        primary_term = None

        if version == CREATE_TOKEN:
            operation = "create"
        elif version:
            seq_no, primary_term = version.split("---")

        try:
            self.with_retries(
                self.datastore.client.index,
                index=self.name,
                id=key,
                document=json.dumps(saved_data),
                op_type=operation,
                if_seq_no=seq_no,
                if_primary_term=primary_term,
                raise_conflicts=True,
            )
        except elasticsearch.BadRequestError as e:
            raise NonRecoverableError(
                f"When saving document {key} to elasticsearch, an exception occurred:\n{repr(e)}\n\n"
                f"Data: {json.dumps(saved_data)}"
            ) from e

        return True

    def delete(self, key):
        """This function should delete the underlying document referenced by the key.
        It should return true if the document was in fact properly deleted.

        :param key: id of the document to delete
        :return: True is delete successful
        """
        try:
            info = self.with_retries(self.datastore.client.delete, id=key, index=self.name)
            return info["result"] == "deleted"
        except elasticsearch.NotFoundError:
            return False

    def delete_by_query(self, query, workers=20, sort=None, max_docs=None):
        """This function should delete the underlying documents referenced by the query.
        It should return true if the documents were in fact properly deleted.

        :param query: Query of the documents to download
        :param workers: Number of workers used for deletion if basic currency delete is used
        :return: True is delete successful
        """
        query_body = {"query": {"bool": {"must": {"query_string": {"query": query}}}}}
        info = self._delete_async(self.name, query_body, sort=sort_str(parse_sort(sort)), max_docs=max_docs)
        return info.get("deleted", 0) != 0

    def _create_scripts_from_operations(self, operations):
        op_sources = []
        op_params = {}
        val_id = 0
        for op, doc_key, value in operations:
            if op == self.UPDATE_SET:
                op_sources.append(f"ctx._source.{doc_key} = params.value{val_id}")
                op_params[f"value{val_id}"] = value
            elif op == self.UPDATE_DELETE:
                op_sources.append(f"ctx._source.{doc_key}.remove(params.value{val_id})")
                op_params[f"value{val_id}"] = value
            elif op == self.UPDATE_APPEND:
                op_sources.append(f"ctx._source.{doc_key}.add(params.value{val_id})")
                op_params[f"value{val_id}"] = value
            elif op == self.UPDATE_APPEND_IF_MISSING:
                script = (
                    f"if (ctx._source.{doc_key}.indexOf(params.value{val_id}) == -1) "
                    f"{{ctx._source.{doc_key}.add(params.value{val_id})}}"
                )
                op_sources.append(script)
                op_params[f"value{val_id}"] = value
            elif op == self.UPDATE_REMOVE:
                script = (
                    f"if (ctx._source.{doc_key}.indexOf(params.value{val_id}) != -1) "
                    f"{{ctx._source.{doc_key}.remove(ctx._source.{doc_key}.indexOf(params.value{val_id}))}}"
                )
                op_sources.append(script)
                op_params[f"value{val_id}"] = value
            elif op == self.UPDATE_INC:
                op_sources.append(f"ctx._source.{doc_key} += params.value{val_id}")
                op_params[f"value{val_id}"] = value
            elif op == self.UPDATE_DEC:
                op_sources.append(f"ctx._source.{doc_key} -= params.value{val_id}")
                op_params[f"value{val_id}"] = value
            elif op == self.UPDATE_MAX:
                script = (
                    f"if (ctx._source.{doc_key} == null || "
                    f"ctx._source.{doc_key}.compareTo(params.value{val_id}) < 0) "
                    f"{{ctx._source.{doc_key} = params.value{val_id}}}"
                )
                op_sources.append(script)
                op_params[f"value{val_id}"] = value
            elif op == self.UPDATE_MIN:
                script = (
                    f"if (ctx._source.{doc_key} == null || "
                    f"ctx._source.{doc_key}.compareTo(params.value{val_id}) > 0) "
                    f"{{ctx._source.{doc_key} = params.value{val_id}}}"
                )
                op_sources.append(script)
                op_params[f"value{val_id}"] = value

            val_id += 1

        joined_sources = """;\n""".join(op_sources)

        return {
            "lang": "painless",
            "source": joined_sources.replace("};\n", "}\n"),
            "params": op_params,
        }

    def _validate_operations(self, operations):
        """Validate the different operations received for a partial update

        TODO: When the field is of type Mapping, the validation/check only works for depth 1. A full recursive
              solution is needed to support multi-depth cases.

        :param operations: list of operation tuples
        :raises: DatastoreException if operation not valid
        """
        if self.model_class:
            fields = self.model_class.flat_fields(show_compound=True)
            if "classification in fields":
                fields.update(
                    {
                        "__access_lvl__": Integer(),
                        "__access_req__": List(Keyword()),
                        "__access_grp1__": List(Keyword()),
                        "__access_grp2__": List(Keyword()),
                    }
                )
        else:
            fields = None

        ret_ops = []
        for op, doc_key, value in operations:
            if op not in self.UPDATE_OPERATIONS:
                raise DataStoreException(f"Not a valid Update Operation: {op}")

            if fields is not None:
                prev_key = None
                if doc_key not in fields:
                    if "." in doc_key:
                        prev_key = doc_key[: doc_key.rindex(".")]
                        if prev_key in fields and not isinstance(fields[prev_key], Mapping):
                            raise DataStoreException(f"Invalid field for model: {prev_key}")
                    else:
                        raise DataStoreException(f"Invalid field for model: {doc_key}")

                if prev_key:
                    field = fields[prev_key].child_type
                else:
                    field = fields[doc_key]

                if op in [
                    self.UPDATE_APPEND,
                    self.UPDATE_APPEND_IF_MISSING,
                    self.UPDATE_REMOVE,
                ]:
                    try:
                        value = field.check(value)
                    except (ValueError, TypeError, AttributeError):
                        raise DataStoreException(f"Invalid value for field {doc_key}: {value}")

                elif op in [self.UPDATE_SET, self.UPDATE_DEC, self.UPDATE_INC]:
                    try:
                        value = field.check(value)
                    except (ValueError, TypeError):
                        raise DataStoreException(f"Invalid value for field {doc_key}: {value}")

                if isinstance(value, Model):
                    value = value.as_primitives()
                elif isinstance(value, datetime):
                    value = value.isoformat()
                elif isinstance(value, ClassificationObject):
                    value = str(value)

            ret_ops.append((op, doc_key, value))

        return ret_ops

    def update(self, key, operations, version=None):
        """This function performs an atomic update on some fields from the
        underlying documents referenced by the id using a list of operations.

        Operations supported by the update function are the following:
        INTEGER ONLY: Increase and decreased value
        LISTS ONLY: Append and remove items
        ALL TYPES: Set value

        :param key: ID of the document to modify
        :param operations: List of tuple of operations e.q. [(SET, document_key, operation_value), ...]
        :return: True is update successful
        """
        operations = self._validate_operations(operations)
        script = self._create_scripts_from_operations(operations)
        seq_no = None
        primary_term = None
        if version:
            seq_no, primary_term = version.split("---")

        try:
            res = self.with_retries(
                self.datastore.client.update,
                index=self.name,
                id=key,
                script=script,
                if_seq_no=seq_no,
                if_primary_term=primary_term,
                raise_conflicts=seq_no and primary_term,
            )
            return (
                res["result"] == "updated",
                f"{res['_seq_no']}---{res['_primary_term']}",
            )
        except elasticsearch.NotFoundError as e:
            logger.warning("Update - elasticsearch.NotFoundError: %s %s", e.message, e.info)
        except elasticsearch.BadRequestError as e:
            logger.warning("Update - elasticsearch.BadRequestError: %s %s", e.message, e.info)
            return False
        except VersionConflictException as e:
            logger.warning("Update - elasticsearch.ConflictError: %s", e.message)
            raise
        except Exception as e:
            logger.warning("Update - Generic Exception: %s", str(e))
            return False

        return False

    def update_by_query(self, query, operations, filters=None, access_control=None, max_docs=None):
        """This function performs an atomic update on some fields from the
        underlying documents matching the query and the filters using a list of operations.

        Operations supported by the update function are the following:
        INTEGER ONLY: Increase and decreased value
        LISTS ONLY: Append and remove items
        ALL TYPES: Set value

        :param access_control:
        :param filters: Filter queries to reduce the data
        :param query: Query to find the matching documents
        :param operations: List of tuple of operations e.q. [(SET, document_key, operation_value), ...]
        :return: True is update successful
        """
        operations = self._validate_operations(operations)
        if filters is None:
            filters = []

        if access_control:
            filters.append(access_control)

        script = self._create_scripts_from_operations(operations)

        query_body = {
            "script": script,
            "query": {
                "bool": {
                    "must": {"query_string": {"query": query}},
                    "filter": [{"query_string": {"query": ff}} for ff in filters],
                }
            },
        }

        try:
            res = self._update_async(self.name, query_body, max_docs=max_docs)
        except Exception:
            return False

        return res["updated"]

    def _format_output(self, result, fields=None, as_obj=True):
        # Getting search document data
        extra_fields = result.get("fields", {})
        source_data = result.pop("_source", None)

        if source_data is not None:
            for f in BANNED_FIELDS:
                source_data.pop(f, None)

        item_id = result["_id"]

        if self.model_class:
            if not fields:
                fields = list(self.stored_fields.keys())
                fields.append("id")
            elif isinstance(fields, str):
                fields = fields.split(",")

            extra_fields = _strip_lists(self.model_class, extra_fields)
            if as_obj:
                if "_index" in fields and "_index" in result:
                    extra_fields["_index"] = result["_index"]
                if "*" in fields:
                    fields = None
                return self.model_class(source_data, mask=fields, docid=item_id, extra_fields=extra_fields)
            else:
                source_data = recursive_update(source_data, extra_fields, allow_recursion=False)
                if "id" in fields:
                    source_data["id"] = item_id
                if "_index" in fields and "_index" in result:
                    source_data["_index"] = result["_index"]

        if isinstance(fields, str):
            fields = [fields]

        if fields is None or "*" in fields or "id" in fields:
            source_data["id"] = [item_id]

        if fields is None or "*" in fields:
            return source_data

        return prune(source_data, fields, self.stored_fields, mapping_class=Mapping)

    def _search(self, args=None, deep_paging_id=None, use_archive=False, track_total_hits=None):
        if args is None:
            args = []

        params = {}
        if deep_paging_id is not None:
            params = {"scroll": self.SCROLL_TIMEOUT}
        elif track_total_hits:
            params["track_total_hits"] = track_total_hits

        parsed_values = deepcopy(self.DEFAULT_SEARCH_VALUES)

        # TODO: we should validate values for max rows, group length, history length...
        for key, value in args:
            if key not in parsed_values:
                all_args = "; ".join("%s=%s" % (field_name, field_value) for field_name, field_value in args)
                raise HowlerValueError("Unknown query argument: %s %s of [%s]" % (key, value, all_args))

            parsed_values[key] = value

        # This is our minimal query, the following sections will fill it out
        # with whatever extra options the search has been given.
        query_body = {
            "query": {
                "bool": {
                    "must": {"query_string": {"query": parsed_values["query"]}},
                    "filter": [{"query_string": {"query": ff}} for ff in parsed_values["filters"]],
                }
            },
            "from_": parsed_values["start"],
            "size": parsed_values["rows"],
            "sort": parse_sort(parsed_values["sort"]),
            "_source": parsed_values["field_list"] or list(self.stored_fields.keys()),
        }

        if parsed_values["script_fields"]:
            fields = {}
            for f_name, f_script in parsed_values["script_fields"]:
                fields[f_name] = {"script": {"lang": "painless", "source": f_script}}
            query_body["script_fields"] = fields

        if parsed_values["df"]:
            query_body["query"]["bool"]["must"]["query_string"]["default_field"] = parsed_values["df"]

        # Time limit for the query
        if parsed_values["timeout"]:
            query_body["timeout"] = parsed_values["timeout"]

        # Add an histogram aggregation
        if parsed_values["histogram_active"]:
            query_body.setdefault("aggregations", {})
            if parsed_values["histogram_type"] == "date_histogram":
                interval_type = "fixed_interval"
            else:
                interval_type = "interval"
            query_body["aggregations"]["histogram"] = {
                parsed_values["histogram_type"]: {
                    "field": parsed_values["histogram_field"],
                    interval_type: parsed_values["histogram_gap"],
                    "min_doc_count": parsed_values["histogram_mincount"],
                    "extended_bounds": {
                        "min": parsed_values["histogram_start"],
                        "max": parsed_values["histogram_end"],
                    },
                }
            }

        # Add a facet aggregation
        if parsed_values["facet_active"]:
            query_body.setdefault("aggregations", {})
            for field in parsed_values["facet_fields"]:
                field_script = parsed_values["field_script"]
                if field_script:
                    facet_body = {
                        "script": {"source": field_script},
                        "min_doc_count": parsed_values["facet_mincount"],
                    }
                else:
                    facet_body = {
                        "field": field,
                        "min_doc_count": parsed_values["facet_mincount"],
                        "size": parsed_values["rows"],
                    }
                query_body["aggregations"][field] = {"terms": facet_body}

        # Add a facet aggregation
        if parsed_values["stats_active"]:
            query_body.setdefault("aggregations", {})
            for field in parsed_values["stats_fields"]:
                field_script = parsed_values["field_script"]
                if field_script:
                    stats_body = {"script": {"source": field_script}}
                else:
                    stats_body = {"field": field}

                query_body["aggregations"][f"{field}_stats"] = {"stats": stats_body}

        # Add a group aggregation
        if parsed_values["group_active"]:
            query_body["collapse"] = {
                "field": parsed_values["group_field"],
                "inner_hits": {
                    "name": "group",
                    "_source": parsed_values["field_list"] or list(self.stored_fields.keys()),
                    "size": parsed_values["group_limit"],
                    "sort": parse_sort(parsed_values["group_sort"]) or [{parsed_values["group_field"]: "asc"}],
                },
            }

        try:
            if deep_paging_id is not None and not deep_paging_id == "*":
                # Get the next page
                result = self.with_retries(
                    self.datastore.client.scroll,
                    scroll_id=deep_paging_id,
                    params=params,
                )
            else:
                # Run the query
                result = self.with_retries(
                    self.datastore.client.search,
                    index=self.name,
                    params=params,
                    **query_body,
                )

            return result
        except (
            elasticsearch.ConnectionError,
            elasticsearch.ConnectionTimeout,
        ) as error:
            raise SearchRetryException("collection: %s, query: %s, error: %s" % (self.name, query_body, str(error)))

        except (elasticsearch.TransportError, elasticsearch.RequestError) as e:
            try:
                err_msg = e.info["error"]["root_cause"][0]["reason"]  # type: ignore
            except (ValueError, KeyError, IndexError):
                err_msg = str(e)

            raise SearchException(err_msg)

        except Exception as error:
            raise SearchException("collection: %s, query: %s, error: %s" % (self.name, query_body, str(error)))

    def search(
        self,
        query,
        offset=0,
        rows=None,
        sort=None,
        fl=None,
        timeout=None,
        filters=None,
        access_control=None,
        deep_paging_id=None,
        as_obj=True,
        use_archive=False,
        track_total_hits=None,
        script_fields=[],
    ):
        """This function should perform a search through the datastore and return a
        search result object that consist on the following::

            {
                "offset": 0,      # Offset in the search index
                "rows": 25,       # Number of document returned per page
                "total": 123456,  # Total number of documents matching the query
                "items": [        # List of dictionary where each keys are one of
                    {             #   the field list parameter specified
                        fl[0]: value,
                        ...
                        fl[x]: value
                    }, ...]
            }

        :param script_fields: List of name/script tuple of fields to be evaluated at runtime
        :param track_total_hits: Return to total matching document count
        :param use_archive: Query also the archive
        :param deep_paging_id: ID of the next page during deep paging searches
        :param as_obj: Return objects instead of dictionaries
        :param query: lucene query to search for
        :param offset: offset at which you want the results to start at (paging)
        :param rows: number of items that the search function should return
        :param sort: field to sort the data with
        :param fl: list of fields to return from the search
        :param timeout: maximum time of execution
        :param filters: additional queries to run on the original query to reduce the scope
        :param access_control: access control parameters to limiti the scope of the query
        :return: a search result object
        """
        if offset is None:
            offset = self.DEFAULT_OFFSET

        if rows is None:
            rows = self.DEFAULT_ROW_SIZE

        if sort is None:
            sort = self.DEFAULT_SORT

        if filters is None:
            filters = []
        elif isinstance(filters, str):
            filters = [filters]

        if access_control:
            filters.append(access_control)

        args = [
            ("query", query),
            ("start", offset),
            ("rows", rows),
            ("sort", sort),
            ("df", self.DEFAULT_SEARCH_FIELD),
        ]

        if fl:
            field_list = fl.split(",")
            args.append(("field_list", field_list))
        else:
            field_list = None

        if timeout:
            args.append(("timeout", "%sms" % timeout))

        if filters:
            args.append(("filters", filters))

        if script_fields:
            args.append(("script_fields", script_fields))

        result = self._search(
            args,
            deep_paging_id=deep_paging_id,
            use_archive=use_archive,
            track_total_hits=track_total_hits,
        )

        ret_data: dict[str, Any] = {
            "offset": int(offset),
            "rows": int(rows),
            "total": int(result["hits"]["total"]["value"]),
            "items": [self._format_output(doc, field_list, as_obj=as_obj) for doc in result["hits"]["hits"]],
        }

        new_deep_paging_id = result.get("_scroll_id", None)

        # Check if the scroll is finished and close it
        if deep_paging_id is not None and new_deep_paging_id is None:
            self.with_retries(
                self.datastore.client.clear_scroll,
                scroll_id=[deep_paging_id],
                ignore=(404,),
            )

        # Check if we can tell from inspection that we have finished the scroll
        if new_deep_paging_id is not None and len(ret_data["items"]) < ret_data["rows"]:
            self.with_retries(
                self.datastore.client.clear_scroll,
                scroll_id=[new_deep_paging_id],
                ignore=(404,),
            )
            new_deep_paging_id = None

        if new_deep_paging_id is not None:
            ret_data["next_deep_paging_id"] = new_deep_paging_id

        return ret_data

    def stream_search(
        self,
        query,
        fl=None,
        filters=None,
        access_control=None,
        item_buffer_size=200,
        as_obj=True,
        use_archive=False,
    ):
        """This function should perform a search through the datastore and stream
        all related results as a dictionary of key value pair where each keys
        are one of the field specified in the field list parameter.

        >>> # noinspection PyUnresolvedReferences
        >>> {
        >>>     fl[0]: value,
        >>>     ...
        >>>     fl[x]: value
        >>> }

        :param use_archive: Query also the archive
        :param as_obj: Return objects instead of dictionaries
        :param query: lucene query to search for
        :param fl: list of fields to return from the search
        :param filters: additional queries to run on the original query to reduce the scope
        :param access_control: access control parameters to run the query with
        :param buffer_size: number of items to buffer with each search call
        :return: a generator of dictionary of field list results
        """
        if item_buffer_size > 2000 or item_buffer_size < 50:
            raise SearchException("Variable item_buffer_size must be between 50 and 2000.")

        if filters is None:
            filters = []
        elif isinstance(filters, str):
            filters = [filters]

        if access_control:
            filters.append(access_control)

        if fl:
            fl = fl.split(",")

        query_expression = {
            "bool": {
                "must": {
                    "query_string": {
                        "query": query,
                        "default_field": self.DEFAULT_SEARCH_FIELD,
                    }
                },
                "filter": [{"query_string": {"query": ff}} for ff in filters],
            }
        }
        sort = parse_sort(self.datastore.DEFAULT_SORT)
        source = fl or list(self.stored_fields.keys())

        for value in self.scan_with_retry(
            query=query_expression,
            sort=sort,
            source=source,
            index=self.name,
            size=item_buffer_size,
        ):
            # Unpack the results, ensure the id is always set
            yield self._format_output(value, fl, as_obj=as_obj)

    def raw_eql_search(
        self,
        eql_query: str,
        fl: Optional[str] = None,
        filters: Optional[Union[list[str], str]] = None,
        rows: Optional[int] = None,
        timeout: Optional[int] = None,
        as_obj=True,
    ):
        if filters is None:
            filters = []
        elif isinstance(filters, str):
            filters = [filters]

        parsed_filters = {
            "bool": {
                "must": {"query_string": {"query": "*:*"}},
                "filter": [{"query_string": {"query": ff}} for ff in filters],
            }
        }

        if not fl:
            fl = "howler.id"

        if rows is None:
            rows = 5

        fields = [{"field": f} for f in fl.split(",")]

        try:
            result = self.with_retries(
                self.datastore.client.eql.search,
                index=self.name,
                timestamp_field="timestamp",
                query=eql_query,
                fields=fields,
                filter=parsed_filters,
                size=rows,
                wait_for_completion_timeout=(f"{timeout}ms" if timeout is not None else None),
            )

            ret_data: dict[str, Any] = {
                "rows": int(rows),
                "total": int(result["hits"]["total"]["value"]),
                "items": [
                    self._format_output(doc, fl.split(","), as_obj=as_obj) for doc in result["hits"].get("events", [])
                ],
                "sequences": [
                    [self._format_output(doc, fl.split(","), as_obj=as_obj) for doc in sequence.get("events", [])]
                    for sequence in result["hits"].get("sequences", [])
                ],
            }

            return ret_data

        except (elasticsearch.TransportError, elasticsearch.RequestError) as e:
            try:
                err_msg = e.info["error"]["root_cause"][0]["reason"]  # type: ignore
            except (ValueError, KeyError, IndexError):
                err_msg = str(e)

            raise SearchException(err_msg)
        except Exception as error:
            raise SearchException(f"collection: {self.name}, error: {str(error)}")

    def keys(self, access_control=None):
        """This function streams the keys of all the documents of this collection.

        :param access_control: access control parameter to limit the scope of the key scan
        :return: a generator of keys
        """
        for item in self.stream_search("id:*", fl="id", access_control=access_control):
            try:
                yield item._id
            except AttributeError:
                value = item["id"]
                if isinstance(value, list):
                    for v in value:
                        yield v
                else:
                    yield value

    def _validate_steps_count(self, start, end, gap):
        with warnings.catch_warnings():
            warnings.simplefilter("ignore")

            gaps_count = None
            ret_type: Optional[type] = None

            try:
                start = int(start)
                end = int(end)
                gap = int(gap)

                gaps_count = int((end - start) / gap)
                ret_type = int
            except ValueError:
                pass

            if not gaps_count:
                try:
                    t_gap = gap.strip("+").strip("-")

                    parsed_start = dm(self.datastore.to_pydatemath(start)).int_timestamp
                    parsed_end = dm(self.datastore.to_pydatemath(end)).int_timestamp
                    parsed_gap = dm(self.datastore.to_pydatemath(f"+{t_gap}")).int_timestamp - dm("now").int_timestamp

                    gaps_count = int((parsed_end - parsed_start) / parsed_gap)
                    ret_type = str
                except (DateMathException, AttributeError):
                    pass

            if gaps_count is None:
                raise SearchException(
                    "Could not parse histogram ranges. Either you've mix integer and dates values or you "
                    "have invalid date math values. (start='%s', end='%s', gap='%s')" % (start, end, gap)
                )

            if gaps_count > self.MAX_FACET_LIMIT:
                raise SearchException(
                    f"Histograms are limited to a maximum of {self.MAX_FACET_LIMIT} steps. "
                    f"Current settings would generate {gaps_count} steps"
                )
            return ret_type

    def count(
        self,
        query,
        access_control=None,
    ):
        """This function should perform a count operation through the datastore and return a
        search result object that consists of the following:

            {
                "total": 123456,  # Total number of documents matching the query
            }

        :param query: lucene query to search for
        :param access_control: access control parameters to limit the scope of the query
        :return: a count result object
        """
        result = self.with_retries(self.datastore.client.count, index=self.name, q=query)

        ret_data: dict[str, Any] = {
            "count": result["count"],
        }

        return ret_data

    def histogram(
        self,
        field,
        start,
        end,
        gap,
        query="id:*",
        mincount=None,
        filters=None,
        access_control=None,
        use_archive=False,
    ):
        type_modifier = self._validate_steps_count(start, end, gap)
        start = type_modifier(start)
        end = type_modifier(end)
        gap = type_modifier(gap)

        if mincount is None:
            mincount = 1

        if filters is None:
            filters = []
        elif isinstance(filters, str):
            filters = [filters]
        filters.append("{field}:[{min} TO {max}]".format(field=field, min=start, max=end))

        args = [
            ("query", query),
            ("histogram_active", True),
            ("histogram_field", field),
            (
                "histogram_type",
                "date_histogram" if isinstance(gap, str) else "histogram",
            ),
            (
                "histogram_gap",
                gap.strip("+").strip("-") if isinstance(gap, str) else gap,
            ),
            ("histogram_mincount", mincount),
            ("histogram_start", start),
            ("histogram_end", end),
        ]

        if access_control:
            filters.append(access_control)

        if filters:
            args.append(("filters", filters))

        result = self._search(args, use_archive=use_archive)

        # Convert the histogram into a dictionary
        return {
            type_modifier(row.get("key_as_string", row["key"])): row["doc_count"]
            for row in result["aggregations"]["histogram"]["buckets"]
        }

    def facet(
        self,
        field,
        query=None,
        prefix=None,
        contains=None,
        ignore_case=False,
        sort=None,
        rows=10,
        mincount=None,
        filters=None,
        access_control=None,
        use_archive=False,
        field_script=None,
    ):
        if not query:
            query = "id:*"

        if not mincount:
            mincount = 1

        if filters is None:
            filters = []
        elif isinstance(filters, str):
            filters = [filters]

        args = [
            ("query", query),
            ("facet_active", True),
            ("facet_fields", [field]),
            ("facet_mincount", mincount),
            ("rows", rows),
        ]

        # TODO: prefix, contains, ignore_case, sort

        if access_control:
            filters.append(access_control)

        if filters:
            args.append(("filters", filters))

        if field_script:
            args.append(("field_script", field_script))

        result = self._search(args, use_archive=use_archive)

        # Convert the histogram into a dictionary
        return {
            row.get("key_as_string", row["key"]): row["doc_count"] for row in result["aggregations"][field]["buckets"]
        }

    def stats(
        self,
        field,
        query="id:*",
        filters=None,
        access_control=None,
        use_archive=False,
        field_script=None,
    ):
        if filters is None:
            filters = []
        elif isinstance(filters, str):
            filters = [filters]

        args = [
            ("query", query),
            ("stats_active", True),
            ("stats_fields", [field]),
            ("rows", 0),
        ]

        if access_control:
            filters.append(access_control)

        if filters:
            args.append(("filters", filters))

        if field_script:
            args.append(("field_script", field_script))

        result = self._search(args, use_archive=use_archive)
        return result["aggregations"][f"{field}_stats"]

    def grouped_search(
        self,
        group_field,
        query="id:*",
        offset=0,
        sort=None,
        group_sort=None,
        fl=None,
        limit=1,
        rows=None,
        filters=None,
        access_control=None,
        as_obj=True,
        use_archive=False,
        track_total_hits=False,
    ):
        if rows is None:
            rows = self.DEFAULT_ROW_SIZE

        if sort is None:
            sort = self.DEFAULT_SORT

        if group_sort is None:
            group_sort = self.DEFAULT_SORT

        if filters is None:
            filters = []
        elif isinstance(filters, str):
            filters = [filters]

        args = [
            ("query", query),
            ("group_active", True),
            ("group_field", group_field),
            ("group_limit", limit),
            ("group_sort", group_sort),
            ("start", offset),
            ("rows", rows),
            ("sort", sort),
        ]

        filters.append("%s:*" % group_field)

        if fl:
            field_list = fl.split(",")
            args.append(("field_list", field_list))
        else:
            field_list = None

        if access_control:
            filters.append(access_control)

        if filters:
            args.append(("filters", filters))

        result = self._search(args, use_archive=use_archive, track_total_hits=track_total_hits)

        return {
            "offset": offset,
            "rows": rows,
            "total": int(result["hits"]["total"]["value"]),
            "items": [
                {
                    "value": collapsed["fields"][group_field][0],
                    "total": int(collapsed["inner_hits"]["group"]["hits"]["total"]["value"]),
                    "items": [
                        self._format_output(row, field_list, as_obj=as_obj)
                        for row in collapsed["inner_hits"]["group"]["hits"]["hits"]
                    ],
                }
                for collapsed in result["hits"]["hits"]
            ],
        }

    @staticmethod
    def _get_odm_type(ds_type):
        try:
            return BACK_MAPPING[ds_type].__name__.lower()
        except KeyError:
            return ds_type.lower()

    def fields(self, skip_mapping_children=False):
        """
        This function should return all the fields in the index with their types
        """

        def flatten_fields(props):
            out = {}
            for name, value in props.items():
                if "properties" in value:
                    for child, cprops in flatten_fields(value["properties"]).items():
                        out[name + "." + child] = cprops
                elif "type" in value:
                    out[name] = value
                else:
                    raise HowlerValueError("Unknown field data " + str(props))
            return out

        data = self.with_retries(self.datastore.client.indices.get, index=self.name)
        index_name = list(data.keys())[0]
        properties = flatten_fields(data[index_name]["mappings"].get("properties", {}))

        if self.model_class:
            model_fields = self.model_class.flat_fields()
        else:
            model_fields = {}

        collection_data = {}

        for p_name, p_val in properties.items():
            if p_name.startswith("_") or "//" in p_name:
                continue
            if not self.FIELD_SANITIZER.match(p_name):
                continue
            field_model = model_fields.get(p_name, None)

            if "." in p_name:
                parent_p_name = re.sub(r"^(.+)\..+?$", r"\1", p_name)
                if parent_p_name in model_fields and isinstance(model_fields.get(parent_p_name), Mapping):
                    if parent_p_name not in collection_data:
                        field_model = model_fields.get(parent_p_name, None)
                        f_type = self._get_odm_type(p_val.get("analyzer", None) or p_val["type"])

                        collection_data[parent_p_name] = {
                            "default": self.DEFAULT_SEARCH_FIELD in p_val.get("copy_to", []),
                            "indexed": p_val.get("index", p_val.get("enabled", True)),
                            "list": field_model.multivalued if field_model else False,
                            "stored": field_model.store if field_model else False,
                            "type": f_type,
                            "description": (field_model.description if field_model else ""),
                            "regex": (
                                field_model.child_type.validation_regex.pattern
                                if issubclass(type(field_model.child_type), ValidatedKeyword)
                                or issubclass(type(field_model.child_type), IP)
                                else None
                            ),
                            "values": (
                                list(field_model.child_type.values)
                                if issubclass(type(field_model.child_type), Enum)
                                else None
                            ),
                            "deprecated_description": (field_model.deprecated_description if field_model else ""),
                        }

                        if skip_mapping_children:
                            continue
                    else:
                        continue

            f_type = self._get_odm_type(p_val.get("analyzer", None) or p_val["type"])
            collection_data[p_name] = {
                "default": self.DEFAULT_SEARCH_FIELD in p_val.get("copy_to", []),
                "indexed": p_val.get("index", p_val.get("enabled", True)),
                "list": field_model.multivalued if field_model else False,
                "stored": field_model.store if field_model else False,
                "deprecated": field_model.deprecated if field_model else False,
                "type": f_type,
                "description": field_model.description if field_model else "",
                "regex": (
                    field_model.validation_regex.pattern
                    if issubclass(type(field_model), ValidatedKeyword) or issubclass(type(field_model), IP)
                    else None
                ),
                "values": list(field_model.values) if issubclass(type(field_model), Enum) else None,
                "deprecated_description": (field_model.deprecated_description if field_model else ""),
            }

        collection_data.pop("id", None)

        return collection_data

    def _ilm_policy_exists(self):
        try:
            self.datastore.client.ilm.get_lifecycle(name=f"{self.name}_policy")
        except elasticsearch.NotFoundError:
            return False
        else:
            return True

    def _delete_ilm_policy(self):
        try:
            self.datastore.client.ilm.delete_lifecycle(name=f"{self.name}_policy")
        except elasticsearch.ApiError:
            return False
        else:
            return True

    def _get_index_settings(self) -> dict:
        default_stub: dict = deepcopy(default_index)
        settings: dict = default_stub.pop("settings", {})

        if "index" not in settings:
            settings["index"] = {}
        settings["index"]["number_of_shards"] = self.shards
        settings["index"]["number_of_replicas"] = self.replicas

        if "mapping" not in settings["index"]:
            settings["index"]["mapping"] = {}

        if "total_fields" not in settings["index"]["mapping"]:
            settings["index"]["mapping"]["total_fields"] = {}

        limit = len(self.model_class.flat_fields()) + 500 if self.model_class else 1500
        if limit < 1500:
            limit = 1500
        else:
<<<<<<< HEAD
            log.warning("ODM field size is larger than 1500 - set to %s", limit)
=======
            logger.warning("ODM field size is larger than 1500 - set to %s", limit)
>>>>>>> cdedd9a9
        settings["index"]["mapping"]["total_fields"]["limit"] = limit

        return settings

    def _get_index_mappings(self) -> dict:
        mappings: dict = deepcopy(default_mapping)
        if self.model_class:
            mappings["properties"], mappings["dynamic_templates"] = build_mapping(self.model_class.fields().values())
            mappings["dynamic_templates"].insert(0, default_dynamic_strings)
        else:
            mappings["dynamic_templates"] = deepcopy(default_dynamic_templates)

        if not mappings["dynamic_templates"]:
            # Setting dynamic to strict prevents any documents with fields not in the properties to be added
            mappings["dynamic"] = "strict"

        mappings["properties"]["id"] = {
            "store": True,
            "doc_values": True,
            "type": "keyword",
        }

        mappings["properties"]["__text__"] = {
            "store": False,
            "type": "text",
        }

        return mappings

    def __get_possible_fields(self, field):
        field_types = [field.__name__.lower()]
        if field.__bases__[0] != _Field:
            field_types.extend(self.__get_possible_fields(field.__bases__[0]))

        if field_type := TYPE_MAPPING.get(field.__name__, None):
            field_types.append(field_type)

        return field_types

    def _check_fields(self, model=None):
        if not self.validate:
            return

        if model is None:
            if self.model_class:
                return self._check_fields(self.model_class)
            return

        fields = self.fields()
        model = self.model_class.flat_fields(skip_mappings=True)

        missing = set(model.keys()) - set(fields.keys())
        if missing:
            # TODO: Bump mapping limit
            try:
                self._add_fields({key: model[key] for key in missing})
            except elasticsearch.BadRequestError as err:
                handled = False
                if err.body and isinstance(err.body, dict) and "error" in err.body and "reason" in err.body["error"]:
                    reason: str = err.body["error"]["reason"]
                    if reason.startswith("Limit of total fields"):
                        current_count = int(re.sub(r".+\[(\d+)].+", r"\1", reason))
                        logger.warning(
                            "Current field cap %s is too low, increasing to %s", current_count, current_count + 500
                        )
                        self.with_retries(
                            self.datastore.client.indices.put_settings,
                            body={"settings": {"index.mapping.total_fields.limit": current_count + 500}},
                        )
                        self._add_fields({key: model[key] for key in missing})
                        handled = True
                if not handled:
                    raise

        matching = set(fields.keys()) & set(model.keys())
        for field_name in matching:
            if fields[field_name]["indexed"] != model[field_name].index and model[field_name].index:
                raise HowlerRuntimeError(f"Field {field_name} should be indexed but is not.")

            possible_field_types = self.__get_possible_fields(model[field_name].__class__)

            if fields[field_name]["type"] not in possible_field_types:
                raise HowlerRuntimeError(
                    f"Field {field_name} didn't have the expected store "
                    f"type. [{fields[field_name]['type']} != "
                    f"{model[field_name].__class__.__name__.lower()}]"
                )

    def _ensure_collection(self):
        """This function should test if the collection that you are trying to access does indeed exist
        and should create it if it does not.

        :return:
        """
        # Create HOT index
        if not self.with_retries(self.datastore.client.indices.exists, index=self.name):
            logger.debug(f"Index {self.name.upper()} does not exists. Creating it now...")
            try:
                self.with_retries(
                    self.datastore.client.indices.create,
                    index=self.index_name,
                    mappings=self._get_index_mappings(),
                    settings=self._get_index_settings(),
                )
            except elasticsearch.exceptions.RequestError as e:
                if "resource_already_exists_exception" not in str(e):
                    raise
                logger.warning(f"Tried to create an index template that already exists: {self.name.upper()}")

            self.with_retries(
                self.datastore.client.indices.put_alias,
                index=self.index_name,
                name=self.name,
            )
        elif not self.with_retries(
            self.datastore.client.indices.exists, index=self.index_name
        ) and not self.with_retries(self.datastore.client.indices.exists_alias, name=self.name):
            # Turn on write block
            self.with_retries(self.datastore.client.indices.put_settings, body=write_block_settings)

            # Create a copy on the result index
            self._safe_index_copy(self.datastore.client.indices.clone, self.name, self.index_name)

            # Make the hot index the new clone
            alias_body = {
                "actions": [
                    {"add": {"index": self.index_name, "alias": self.name}},
                    {"remove_index": {"index": self.name}},
                ]
            }
            self.with_retries(self.datastore.client.indices.update_aliases, body=alias_body)

            self.with_retries(self.datastore.client.indices.put_settings, body=write_unblock_settings)

        self._check_fields()

    def _add_fields(self, missing_fields: Dict):
        no_fix = []
        properties = {}
        for name, field in missing_fields.items():
            # Figure out the path of the field in the document, if the name is set in the field, it
            # is going to be duplicated in the path from missing_fields, so drop it
            prefix = name.split(".")
            if field.name:
                prefix = prefix[:-1]

            # Build the fields and templates for this new mapping
            sub_properties, sub_templates = build_mapping([field], prefix=prefix, allow_refuse_implicit=False)
            properties.update(sub_properties)
            if sub_templates:
                no_fix.append(name)

        # If we have collected any fields that we can't just blindly add, as they might conflict
        # with existing things, (we might have the refuse_all_implicit_mappings rule in place)
        # simply raise an exception
        if no_fix:
            raise HowlerValueError(
                f"Can't update database mapping for {self.name}, " f"couldn't safely amend mapping for {no_fix}"
            )

        # If we got this far, the missing fields have been described in properties, upload them to the
        # server, and we should be able to move on.
        mappings = {"properties": properties}
        for index in self.index_list_full:
            self.with_retries(self.datastore.client.indices.put_mapping, index=index, body=mappings)

        if self.with_retries(self.datastore.client.indices.exists_template, name=self.name):
            current_template = self.with_retries(self.datastore.client.indices.get_template, name=self.name)[self.name]
            recursive_update(current_template, {"mappings": mappings})
            self.with_retries(
                self.datastore.client.indices.put_template,
                name=self.name,
                body=current_template,
            )

    def wipe(self):
        """This function should completely delete the collection

        NEVER USE THIS!

        :return:
        """
        logger.debug("Wipe operation started for collection: %s" % self.name.upper())

        for index in self.index_list:
            if self.with_retries(self.datastore.client.indices.exists, index=index):
                self.with_retries(self.datastore.client.indices.delete, index=index)

        if self.with_retries(self.datastore.client.indices.exists_template, name=self.name):
            self.with_retries(self.datastore.client.indices.delete_template, name=self.name)

        self._ensure_collection()<|MERGE_RESOLUTION|>--- conflicted
+++ resolved
@@ -2148,11 +2148,7 @@
         if limit < 1500:
             limit = 1500
         else:
-<<<<<<< HEAD
-            log.warning("ODM field size is larger than 1500 - set to %s", limit)
-=======
             logger.warning("ODM field size is larger than 1500 - set to %s", limit)
->>>>>>> cdedd9a9
         settings["index"]["mapping"]["total_fields"]["limit"] = limit
 
         return settings
