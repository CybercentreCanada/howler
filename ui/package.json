{
  "browserslist": {
    "development": [
      "last 1 chrome version",
      "last 1 firefox version",
      "last 1 safari version"
    ],
    "production": [
      ">0.2%",
      "not dead",
      "not op_mini all"
    ]
  },
  "dependencies": {
    "@dnd-kit/core": "^6.3.1",
    "@dnd-kit/modifiers": "^7.0.0",
    "@dnd-kit/sortable": "^8.0.0",
    "@dnd-kit/utilities": "^3.2.2",
    "@emotion/react": "^11.14.0",
    "@emotion/styled": "^11.14.1",
    "@fontsource/roboto": "^5.2.6",
    "@microlink/react-json-view": "^1.26.2",
    "@monaco-editor/react": "^4.7.0",
    "@mui/icons-material": "^5.18.0",
    "@mui/lab": "5.0.0-alpha.176",
    "@mui/material": "^5.18.0",
    "@mui/x-date-pickers": "^7.29.4",
    "ajv": "^8.17.1",
    "ajv-i18n": "^4.2.0",
    "axios": "^1.11.0",
    "axios-retry": "^3.9.1",
    "borealis-ui": "0.11.0",
    "chart.js": "^4.5.0",
    "chartjs-adapter-dayjs-4": "^1.0.4",
    "chartjs-plugin-zoom": "^2.2.0",
    "clsx": "^2.1.1",
    "csstype": "^3.1.3",
    "dayjs": "^1.11.13",
    "dompurify": "^3.2.6",
    "express": "^4.21.2",
    "flat": "^6.0.1",
    "fuse.js": "^7.1.0",
    "handlebars": "^4.7.8",
    "handlebars-async-helpers": "^1.0.6",
    "i18next": "^23.16.8",
    "i18next-browser-languagedetector": "^7.2.2",
    "json2mq": "^0.2.0",
    "lodash-es": "^4.17.21",
    "md5": "^2.3.0",
    "mermaid": "^11.10.0",
    "monaco-editor": "^0.49.0",
    "notistack": "^3.0.2",
    "react": "^18.3.1",
    "react-chartjs-2": "^5.3.0",
    "react-device-detect": "^2.2.3",
    "react-dom": "^18.3.1",
    "react-i18next": "^14.1.3",
    "react-ipynb-renderer": "^2.2.4",
    "react-markdown": "^9.1.0",
    "react-pluggable": "^0.4.3",
    "react-resize-detector": "^9.1.1",
    "react-router": "^6.30.1",
    "react-router-dom": "^6.30.1",
    "react-syntax-highlighter": "^15.6.1",
    "rehype-raw": "^7.0.0",
    "remark": "^15.0.1",
    "remark-gfm": "^4.0.1",
    "scheduler": "^0.23.2",
    "unified": "^11.0.5",
    "unist-util-visit": "^5.0.0",
    "url-join": "^5.0.0",
    "use-context-selector": "^2.0.0",
    "uuid": "^9.0.1",
    "web-vitals": "^4.2.4"
  },
  "devDependencies": {
    "@iconify/icons-logos": "^1.2.36",
    "@iconify/icons-simple-icons": "^1.2.74",
    "@iconify/react": "^4.1.1",
    "@testing-library/dom": "^10.4.1",
    "@testing-library/jest-dom": "^6.6.4",
    "@testing-library/react": "^16.3.0",
    "@types/json2mq": "^0.2.2",
    "@types/lodash-es": "^4.17.12",
    "@types/mdast": "^4.0.4",
    "@types/node": "^20.19.9",
    "@types/react": "^18.3.23",
    "@types/react-dom": "^18.3.7",
    "@types/react-router": "^5.1.20",
    "@types/react-router-dom": "^5.3.3",
    "@types/uuid": "^9.0.8",
    "@typescript-eslint/eslint-plugin": "^7.18.0",
    "@typescript-eslint/parser": "^7.18.0",
    "@vitejs/plugin-react": "^4.7.0",
    "@vitejs/plugin-react-swc": "^3.11.0",
    "@vitest/coverage-v8": "^3.2.4",
    "eslint": "^8.57.1",
    "eslint-config-airbnb-base": "^15.0.0",
    "eslint-config-airbnb-typescript": "^18.0.0",
    "eslint-config-prettier": "^9.1.2",
    "eslint-config-react": "^1.1.7",
    "eslint-import-resolver-node": "^0.3.9",
    "eslint-plugin-import": "^2.32.0",
    "eslint-plugin-jsx-a11y": "^6.10.2",
    "eslint-plugin-prefer-arrow": "^1.2.3",
    "eslint-plugin-prettier": "^5.5.3",
    "eslint-plugin-react": "^7.37.5",
    "eslint-plugin-react-hooks": "^4.6.2",
    "eslint-plugin-react-refresh": "^0.4.20",
    "http-proxy-middleware": "^2.0.9",
    "husky": "^9.1.7",
    "lint-staged": "^15.5.2",
    "msw": "^2.10.4",
    "prettier": "^3.6.2",
    "prettier-plugin-organize-imports": "^3.2.4",
    "react-icons": "^5.5.0",
    "typescript": "^5.8.3",
    "vite": "^6.3.5",
    "vite-tsconfig-paths": "^4.3.2",
    "vitest": "^3.2.4"
  },
  "jest": {
    "transformIgnorePatterns": [
      "!node_modules/url-join"
    ]
  },
  "lint-staged": {
    "src/*.{ts,tsx,js,jsx}": [
      "prettier --write"
    ]
  },
  "name": "@cccsaurora/howler-ui",
  "overrides": {
    "handlebars-async-helpers": {
      "handlebars": "4.*"
    }
  },
  "pnpm": {
    "onlyBuiltDependencies": [
      "esbuild",
      "msw"
    ]
  },
  "repository": {
    "url": "https://github.com/CybercentreCanada/howler"
  },
  "resolutions": {
    "internal-slot": "1.0.7"
  },
  "scripts": {
    "build": "tsc && vite build",
    "dev": "vite -l info",
    "lint": "prettier -w --config .prettierrc src",
    "preinstall": "npx only-allow pnpm",
    "serve": "vite preview",
    "start": "vite -l info",
    "test": "vitest run --coverage",
    "test-ui": "vitest --ui --coverage"
  },
  "type": "module",
<<<<<<< HEAD
  "version": "2.14.0"
=======
  "version": "2.13.1"
>>>>>>> 2d6c4cef
}<|MERGE_RESOLUTION|>--- conflicted
+++ resolved
@@ -158,9 +158,5 @@
     "test-ui": "vitest --ui --coverage"
   },
   "type": "module",
-<<<<<<< HEAD
   "version": "2.14.0"
-=======
-  "version": "2.13.1"
->>>>>>> 2d6c4cef
 }